--- conflicted
+++ resolved
@@ -2,11 +2,12 @@
 Scripts to help automate small tasks
 
 ## Table of Contents
-<<<<<<< HEAD
-- [audiobook-pipeline.sh](#audiobook-pipelinesh)
-- [audiobook-split.sh](#audiobook-splitsh)
-- [audible-download.sh](#audible-downloadsh)
-- [gi-select.sh](#gi-selectsh)
+
+1. [audiobook-pipeline.sh](#audiobook-pipelinesh) - Complete audiobook processing pipeline
+2. [audiobook-split.sh](#audiobook-splitsh) - Split audiobooks into smaller segments
+3. [audible-download.sh](#audible-downloadsh) - Download audiobooks from Audible
+4. [gi-select.sh](#gi-selectsh) - Interactive .gitignore file generator
+5. [highlight-manager.sh](#highlight-managersh) - Manage Kindle highlights with DuckDB
 
 ## `audiobook-pipeline.sh`
 
@@ -78,12 +79,6 @@
     ├── booktitle_02.mp3
     └── ...
 ```
-=======
-
-1. [audiobook-split.sh](#audiobook-splitsh) - Split audiobooks into smaller segments
-2. [gi-select.sh](#gi-selectsh) - Interactive .gitignore file generator
-3. [highlight-manager.sh](#highlight-managersh) - Manage Kindle highlights with DuckDB
->>>>>>> 3d51af97
 
 ## `audiobook-split.sh`
 
@@ -132,7 +127,6 @@
 - Performance info: `⚡ Performance: Using 16/32 threads (AMD Ryzen 9 7950X) | RAM: 64G`
 - Post-processing analysis with file statistics and outlier detection
 
-<<<<<<< HEAD
 ## `audible-download.sh`
 
 Download audiobooks from Audible using audible-cli with comprehensive configuration options.
@@ -182,8 +176,6 @@
 ./audible-download.sh --profile work --all               # Use specific profile
 ./audible-download.sh --dry-run --all                    # Preview what would be downloaded
 ```
-=======
->>>>>>> 3d51af97
 
 ## `gi-select.sh`
 
